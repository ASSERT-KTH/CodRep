# CodRep: Machine Learning on Source Code Competition

CodRep is a machine learning competition on source code data.
The goal of the competition is provide different communities (machine learning, software engineering, programming language) with a common playground to test and compare ideas.
The competition is designed with the following principles:

1. There is no specific background or skill requirements on program analysis to understand the data.
2. The systems that use the competition data can be used beyond the competition itself. In particular, there potential usages in the field of automated program repair.   

To take part to the competition, you have to write a program which predicts where to insert a specific line into a source code file.
In particular, we consider replacement insertions, where the new line replaces an old line, such as

```diff
public class test{
  int a = 1
-  int b = 0.1
+  double b = 0.1
}
```

More specifically, the program  takes as input a set of pairs (source code line, source code file), and outputs, for each pair,  the predicted line number of the line to be replaced by in the initial source code file.

The competition is organized by KTH Royal Institute of Technology, Stockholm, Sweden. The current organization team is Zimin Chen and Martin Monperrus.

## The winners

<<<<<<< HEAD
What the winner gets?
=======
Hall of fame:
>>>>>>> 8e9c8772

| Data | Name | Score Visible | Score Hidden | Link |
| --- | --- |--- | --- |--- |
| ... | ... | ... | ... |--- |

The scores are computed on the dataset present in this repository, as well as on an hidden dataset. The score on the hidden dataset is used for the final ranking. 

What the participants get? 

1. All participants get their name in the CodRep hall of fame
1. All participants will be invited to present their solutions at a physical workshop with proceedings.

What the winner gets? 

1. She gets the ultimate CodRep fame
2. She receives nice KTH goodies by post
4. Her solution is invited to be part of the futuristic program repair bot designed and implemented at KTH


## Data Structure and Format

The provided data is `Files/*.txt`. The txt files are meant to be parsed by competing programs. Their format is as follows, each file contains:
```
{Code line to insert}
\newline
{The full program file}
```

For instance, let's consider this example input file, called `foo.txt`.
```java
double b = 0.1

public class test{
  int a = 1
  int b = 0.1
}
```
In this example, `double b = 0.1` is the code line to be added somewhere in the file in place of another line.

For such an input, the competing programs output for instance `foo.txt 3`, meaning replacing line 3 (`int b = 0.1`) with the new code line `double b = 0.1`.

To train the system, the correct answer for all input files is given in folder `Solutions/`,  e.g. the correct answer to `Files/1.txt` is in `Solutions/1.txt`

## Data provenance

The data used in the competition is taken from real commits in open-source projects.
For a number of different projects, we have analyzed all commits and extracted all the one line replacement changes.
We have further filtered the data  based on the following criteria:

<<<<<<< HEAD
* Only Java files are kept
* Comment-only changes are discarded (e.g. replacing `// TODO` with '// Fixed')
=======
* Only source code files are kept (Java files in dataset00)
* Comment-only changes are discarded (eg insertion of `//int a = 1`)
>>>>>>> 8e9c8772
* Inserted or removed lines are not empty lines, and are not space-only changes

**Contributing**: If you like to contribute with a new dataset, drop us a new email.

## Command-line interface

To play in the competition, your program takes as input input a folder name, that folder containing input data files (per the format explained above).

```shell
$ your-predictor Files
```

Your programs outputs on the console, for each input data file, the predicted line numbers. Several line numbers can be predicted if the tool is not 100% sure of a single prediction. Warning: by convention, line numbers start from 1 (and not 0).
Your program does not have to predict something for all input files, if there is no clear answer, simply don't output anything, the error computation takes that into account, more information about this in **Loss function** below.

```
<FileName> <line numer>
<FileName1> <line numer> <line numer>
<FileName2> <line numer>
```

E.g.;
```
1.txt 42
2.txt 78 526
...
```

## How to evaluate your competing program

You can evaluate the performance of your program by piping the output to `Baseline/evaluate.py`, for example:
```shell
cd Baseline
your-program Files | python evaluate.py
```

The output of `evaluate.py` will be:
```
Total files: 2760
Average error: 0.960075351257 (the lower, the better)
Top 1 accuracy: 0.0187232372644 (the higher, the better)
Top 5 accuracy: 0.0246376811594 (the higher, the better)
```

Explanation of the output of `evaluate.py`:
* `Total files`: Number of prediction tasks in `Files/`
* `Average error`: A measurement of the errors of your prediction, as defined in **Loss function** below. This is the only measure used to win the competition.
* `Top k accuracy`: The percentage of correct answers in your top k predictions. As such, `Top 1 accuracy` is the percentage of perfect predictions. We give the accuracy because it is easily understandable, however, it is not suitable for the competition itself, because it does not has the right properties (explained in `Loss function` below).

## Loss function

The average error is a loss function, output by `evaluate.py`, it measures how well your program performs on predicting the lines to be replaced. The lower the average line  is, the better are your predictions.

The loss function for one prediction task is `tanh(abs({predicted line}-{correct line}))`. The average error is the loss function over all tasks, as calculated as the average of all individual loss.

This loss function is designed with the following properties in mind:
* there i 0 loss when the prediction is perfect
* there is a bounded and constant loss even when the prediction is far away
* before the bound, the loss is logarithmic
* a perfect prediction is better, but only a small penalty is given to  almost-perfect ones. (in our context, some code line replacement are indeed insensitive to the exact insertion locations).
* the loss is symmetric, continuous and differentiable

We note that the `Top k accuracy` does not comply with all those properties.

## Base line systems

We provide 5 dumb systems for illustrating how to parse the data and having a baseline performance. These are:
* `guessFirst.py`: Always predict the first line of the file
* `guessMiddle.py`: Always predict the line in the middle of the file
* `guessLast.py`: Always predict the last line of the file
* `randomGuess.py`: Predict a random line in the file
* `maximumError.py`: Predict the worst case, the farthest line from the correct solution

Thanks to the design of the loss function, `guessFirst.py`, `guessMiddle.py`, `guessLast.py` and `randomGuess.py` have the same error, the value of `average error` is comparable.<|MERGE_RESOLUTION|>--- conflicted
+++ resolved
@@ -24,24 +24,20 @@
 
 ## The winners
 
-<<<<<<< HEAD
-What the winner gets?
-=======
 Hall of fame:
->>>>>>> 8e9c8772
 
 | Data | Name | Score Visible | Score Hidden | Link |
 | --- | --- |--- | --- |--- |
 | ... | ... | ... | ... |--- |
 
-The scores are computed on the dataset present in this repository, as well as on an hidden dataset. The score on the hidden dataset is used for the final ranking. 
+The scores are computed on the dataset present in this repository, as well as on an hidden dataset. The score on the hidden dataset is used for the final ranking.
 
-What the participants get? 
+What the participants get?
 
 1. All participants get their name in the CodRep hall of fame
 1. All participants will be invited to present their solutions at a physical workshop with proceedings.
 
-What the winner gets? 
+What the winner gets?
 
 1. She gets the ultimate CodRep fame
 2. She receives nice KTH goodies by post
@@ -78,13 +74,8 @@
 For a number of different projects, we have analyzed all commits and extracted all the one line replacement changes.
 We have further filtered the data  based on the following criteria:
 
-<<<<<<< HEAD
-* Only Java files are kept
+* Only source code files are kept (Java files in dataset00)
 * Comment-only changes are discarded (e.g. replacing `// TODO` with '// Fixed')
-=======
-* Only source code files are kept (Java files in dataset00)
-* Comment-only changes are discarded (eg insertion of `//int a = 1`)
->>>>>>> 8e9c8772
 * Inserted or removed lines are not empty lines, and are not space-only changes
 
 **Contributing**: If you like to contribute with a new dataset, drop us a new email.
